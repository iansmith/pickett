--- conflicted
+++ resolved
@@ -3,10 +3,11 @@
 import (
 	"flag"
 	"fmt"
-	"github.com/igneous-systems/logit"
 	"os"
 	"path/filepath"
 	"time"
+
+	"github.com/igneous-systems/logit"
 
 	"github.com/igneous-systems/pickett"
 	"github.com/igneous-systems/pickett/io"
@@ -41,8 +42,6 @@
 	return helper, cli, etcd, vbox, nil
 }
 
-<<<<<<< HEAD
-=======
 // trueMain is the entry point of the program with the targets filled in
 // and a working helper.
 func trueMain(targets []string, helper io.Helper, cli io.DockerCli, etcd io.EtcdClient, vbox io.VirtualBox) error {
@@ -96,7 +95,6 @@
 
 var flog = logit.NewNestedLoggerFromCaller(logit.Global)
 
->>>>>>> 88e9c101
 func main() {
 	var debug bool
 	var configFile string
@@ -105,12 +103,11 @@
 	flag.StringVar(&configFile, "config", "Pickett.json", "use a custom pickett configuration file")
 	flag.Parse()
 
-<<<<<<< HEAD
 	args := flag.Args()
 	if len(args) == 0 {
 		usage()
 	}
-=======
+
 	var logFilterLvl logit.Level
 	if debug {
 		logFilterLvl = logit.DEBUG
@@ -118,7 +115,8 @@
 		logFilterLvl = logit.INFO
 	}
 	logit.Global.ModifyFilterLvl("stdout", logFilterLvl, nil, nil)
->>>>>>> 88e9c101
+
+	defer logit.Flush(time.Millisecond * 300)
 
 	wd, err := os.Getwd()
 	if err != nil {
@@ -135,12 +133,11 @@
 		}
 	}
 
-<<<<<<< HEAD
-	helper, docker, etcd, vbox := makeIOObjects(debug, showDocker, filepath.Join(wd, configFile))
 	reader := helper.ConfigReader()
 	config, err := pickett.NewConfig(reader, helper, docker, etcd, vbox)
-	helper.CheckFatal(err, "can't understand config file %s: %v", helper.ConfigFile())
-
+	if err != nil {
+		flog.Errorf("Can't understand config file %s: %v", err.Error(), helper.ConfigFile())
+	}
 	switch args[0] {
 	case "run":
 		pickett.CmdRun(args[1:], config)
@@ -156,7 +153,11 @@
 		usage()
 	}
 
-	os.Exit(0)
+	if err != nil {
+		os.Exit(1)
+	} else {
+		os.Exit(0)
+	}
 }
 
 func usage() {
@@ -169,12 +170,4 @@
 		- wipe [tags]     Stop and delete all or a specific tagged target(s) container(s) and images(s).`)
 	fmt.Print(error)
 	os.Exit(1)
-=======
-	logit.Flush(time.Millisecond * 300)
-	if err != nil {
-		os.Exit(1)
-	} else {
-		os.Exit(0)
-	}
->>>>>>> 88e9c101
 }