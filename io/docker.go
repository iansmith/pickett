package io

import (
	"archive/tar"
	"bytes"
	"fmt"
	"io"
	"io/ioutil"
	"os"
	"path/filepath"
	"strings"
	"time"

	"github.com/fsouza/go-dockerclient"
)

//hide the docker client side types
type imageInspect struct {
	wrapped *docker.Image
}

//hide the docker client side types
type contInspect struct {
	wrapped *docker.Container
}

type Port string
type PortBinding struct {
	HostIp   string
	HostPort string
}

type RunConfig struct {
	Image      string
	Attach     bool
	Volumes    map[string]string
	Ports      map[Port][]PortBinding
	Devices    map[string]string
	Links      map[string]string
	Privileged bool
	WaitOutput bool
}

type TagInfo struct {
	Repository string
	Tag        string
}

type BuildConfig struct {
	NoCache                  bool
	RemoveTemporaryContainer bool
}

type CopyArtifact struct {
	SourcePath, DestinationDir string
}

type DockerCli interface {
	CmdRun(*RunConfig, ...string) (*bytes.Buffer, string, error)
	CmdTag(string, bool, *TagInfo) error
	CmdCommit(string, *TagInfo) (string, error)
	CmdBuild(*BuildConfig, string, string) error
	//Copy actually does two different things: copies artifacts from the source tree into a tarball
	//or copies artifacts from a container (given here as an image) into a tarball.  In both cases
	//the resulting tarball is sent to the docker server for a build.
	CmdCopy(map[string]string, string, string, []*CopyArtifact, string) error
	CmdLastModTime(map[string]string, string, []*CopyArtifact) (time.Time, error)
	CmdStop(string) error
	CmdRmContainer(string) error
	CmdRmImage(string) error
	TargetsStatus([]string) string
	TargetsStop([]string)
	TargetsDrop([]string)
	TargetsWipe([]string)
	InspectImage(string) (InspectedImage, error)
	InspectContainer(string) (InspectedContainer, error)
}

type InspectedImage interface {
	CreatedTime() time.Time
	ID() string
	ContainerID() string
}

type InspectedContainer interface {
	Running() bool
	CreatedTime() time.Time
	ContainerName() string
	ExitStatus() int
}

//NewDocker returns a connection to the docker server.  Pickett assumes that
//the DockerCli is "passed in from the outside".
func NewDockerCli() (DockerCli, error) {
	if err := validateDockerHost(); err != nil {
		return nil, err
	}
	return newDockerCli()
}

type dockerCli struct {
	client *docker.Client
}

// newDockerCli builds a new docker interface and returns it. It
// assumes that the DOCKER_HOST env var has already been
// validated.
func newDockerCli() (DockerCli, error) {
	result := &dockerCli{}
	var err error
	result.client, err = docker.NewClient(os.Getenv("DOCKER_HOST"))
	if err != nil {
		return nil, err
	}
	flog.Debugf("[docker cmd] export DOCKER_HOST='%s'", os.Getenv("DOCKER_HOST"))
	return result, nil
}

func (d *dockerCli) createNamedContainer(config *docker.Config) (*docker.Container, error) {
	tries := 0
	ok := false
	var cont *docker.Container
	var err error
	var opts docker.CreateContainerOptions
	for tries < 3 {
		opts.Config = config
		opts.Name = newPhrase()
		flog.Debugf("[docker cmd] Creating container %s from image: %s", opts.Name, opts.Config.Image)

		cont, err = d.client.CreateContainer(opts)
		if err != nil {
			detail, ok := err.(*docker.Error)
			if ok && detail.Status == 409 {
				tries++
				continue
			} else {
				return nil, err
			}
		}
		ok = true
		break
	}
	if !ok {
		opts.Name = "" //fallback
		opts.Name = newPhrase()
		flog.Debugf("[docker cmd] Creating container. Name: %s", opts.Name)

		cont, err = d.client.CreateContainer(opts)
		if err != nil {
			return nil, err
		}
	}
	return cont, nil
}

var EMPTY struct{}

func (d *dockerCli) CmdRun(runconf *RunConfig, s ...string) (*bytes.Buffer, string, error) {
	config := &docker.Config{}
	config.Cmd = s
	config.Image = runconf.Image

	fordebug := new(bytes.Buffer)
	fordebug.WriteString("docker run ")
	cont, err := d.createNamedContainer(config)
	if err != nil {
		return nil, "", err
	}
	host := &docker.HostConfig{}

	//flatten links for consumption by go-dockerclient
	flatLinks := []string{}
	for k, v := range runconf.Links {
		flatLinks = append(flatLinks, fmt.Sprintf("%s:%s", k, v))
		fordebug.WriteString(fmt.Sprintf("-link %s:%s ", k, v))
	}
	host.Links = flatLinks
	host.Binds = []string{}
	for k, v := range runconf.Volumes {
		host.Binds = append(host.Binds, fmt.Sprintf("%s:%s", k, v))
		fordebug.WriteString(fmt.Sprintf("-v %s:%s ", k, v))
	}
	// As far as docker is concerned a Device and a volume is the same thing so maybe it's not ncessary
	// to separet thoase, OTH it has the benefit of clarity.
	for k, v := range runconf.Devices {
		host.Binds = append(host.Binds, fmt.Sprintf("%s:%s", k, v))
	}

	//convert the types of the elements of this map so that *our* clients don't
	//see the inner types
	convertedMap := make(map[docker.Port][]docker.PortBinding)
	for k, v := range runconf.Ports {
		key := docker.Port(k)
		convertedMap[key] = []docker.PortBinding{}
		for _, m := range v {
			convertedMap[key] = append(convertedMap[key],
				docker.PortBinding{HostIp: m.HostIp, HostPort: m.HostPort})
			fordebug.WriteString(fmt.Sprintf("-p %s:%s:%s ", m.HostIp, m.HostPort, m.HostPort))
		}
	}
	host.PortBindings = convertedMap

<<<<<<< HEAD
	cmd := strings.Trim(fmt.Sprint(s), "[]")
	flog.Debugf("[docker cmd] %s %s %s\n", fordebug.String(), config.Image, cmd)
=======
	host.Privileged = runconf.Privileged

	if d.showDocker {
		fmt.Printf("[docker cmd] Starting container %s (%s). Binds: %v . Ports: %v, Privileged: %v\n",
			cont.Name, cont.ID, host.Binds, host.PortBindings, host.Privileged)
	}
>>>>>>> 031f60d7

	err = d.client.StartContainer(cont.ID, host)
	if err != nil {
		return nil, "", err
	}

	if runconf.Attach {

		if runconf.WaitOutput {
			flog.Warningf("shouldn't use WaitOutput with Attach, ignoring.")
		}

		//These are the right settings if you want to "watch" the output of the command and wait for
		//it to terminate
		err = d.client.AttachToContainer(docker.AttachToContainerOptions{
			Container:    cont.ID,
			OutputStream: os.Stdout,
			ErrorStream:  os.Stderr,
			Logs:         true,
			Stdout:       true,
			Stderr:       true,
			Stream:       true,
		})

		if err != nil {
			return nil, "", err
		}
		return nil, cont.ID, nil
	}

	//wait for result and return a buffer with the output
	if runconf.WaitOutput {
		_, err = d.client.WaitContainer(cont.ID)
		if err != nil {
			return nil, "", err
		}
		out := new(bytes.Buffer)
		err = d.client.AttachToContainer(docker.AttachToContainerOptions{
			Container:    cont.ID,
			OutputStream: out,
			ErrorStream:  out,
			Logs:         true,
			Stdout:       true,
			Stderr:       true,
		})
		if err != nil {
			return nil, "", err
		}

		return out, cont.ID, nil
	}

	//just start it and return with the id
	return nil, cont.ID, nil
}

func (d *dockerCli) CmdStop(contID string) error {
<<<<<<< HEAD
=======
	fmt.Printf("Stopping container : %s\n", contID)
>>>>>>> 031f60d7
	return d.client.StopContainer(contID, 10)
}

func (d *dockerCli) CmdRmImage(imgID string) error {
<<<<<<< HEAD
	flog.Debugf("Removing image %s\n", imgID)
=======
	fmt.Printf("Removing image : %s\n", imgID)
>>>>>>> 031f60d7
	return d.client.RemoveImage(imgID)
}

func (d *dockerCli) CmdRmContainer(contID string) error {
<<<<<<< HEAD
	flog.Debugf("removing container %s\n", contID)
=======
	fmt.Printf("Removing container : %s\n", contID)
>>>>>>> 031f60d7
	opts := docker.RemoveContainerOptions{
		ID: contID,
	}
	return d.client.RemoveContainer(opts)
}

func (d *dockerCli) CmdTag(image string, force bool, info *TagInfo) error {

	flog.Debugf("[docker cmd] Tagging image %s as %s:%s\n", image, info.Repository, info.Tag)

	return d.client.TagImage(image, docker.TagImageOptions{
		Force: force,
		Tag:   info.Tag,
		Repo:  info.Repository,
	})
}

func (d *dockerCli) CmdCommit(containerId string, info *TagInfo) (string, error) {
	opts := docker.CommitContainerOptions{
		Container: containerId,
	}
	if info != nil {
		opts.Tag = info.Tag
		opts.Repository = info.Repository
	}

	flog.Debugf("[docker cmd] Commit of container. Options: Container: %s, Tag: %s, %Repo: %s", opts.Container, opts.Tag, opts.Repository)

	image, err := d.client.CommitContainer(opts)
	if err != nil {
		return "", err
	}

	return image.ID, nil
}

func (d *dockerCli) tarball(pathToDir string, localName string, tw *tar.Writer) error {
	flog.Debugf("tarball construction in '%s' (as '%s')", pathToDir, localName)
	dir, err := os.Open(pathToDir)
	if err != nil {
		return err
	}
	info, err := dir.Stat()
	if err != nil {
		return err
	}
	if !info.IsDir() {
		return fmt.Errorf("expected %s to be a directory!", dir)
	}
	names, err := dir.Readdirnames(0)
	if err != nil {
		return err
	}
	for _, name := range names {
		path := filepath.Join(pathToDir, name)
		lname := filepath.Join(localName, name)
		isFile, err := d.writeFullFile(tw, path, lname)
		if err != nil {
			return err
		}
		if !isFile {
			err := d.tarball(path, filepath.Join(localName, name), tw)
			if err != nil {
				return err
			}
			continue
		}
	}
	return nil
}

func (d *dockerCli) writeFullFile(tw *tar.Writer, path string, localName string) (bool, error) {
	info, err := os.Stat(path)
	if err != nil {
		return false, err
	}
	if info.IsDir() {
		return false, nil
	}

	//now we are sure it's a file
	hdr := &tar.Header{
		Name:    localName,
		Size:    info.Size(),
		Mode:    int64(info.Mode()),
		ModTime: info.ModTime(),
	}

	if err := tw.WriteHeader(hdr); err != nil {
		return false, err
	}
	fp, err := os.Open(path)
	if err != nil {
		return false, err
	}
	content, err := ioutil.ReadAll(fp)
	if err != nil {
		return false, err
	}
	if _, err := tw.Write(content); err != nil {
		return false, err
	}
	flog.Debugf("added %s as %s to tarball", path, localName)
	return true, nil
}

//XXX is it safe to use /bin/true?
func (d *dockerCli) makeDummyContainerToGetAtImage(img string) (string, error) {
	cont, err := d.client.CreateContainer(docker.CreateContainerOptions{
		Config: &docker.Config{
			Image:      img,
			Entrypoint: []string{"/bin/true"},
		},
	})
	if err != nil {
		return "", err
	}
	return cont.ID, nil
}

func (d *dockerCli) CmdLastModTime(realPathSource map[string]string, img string,
	artifacts []*CopyArtifact) (time.Time, error) {
	if len(realPathSource) == len(artifacts) {
		flog.Debugln("no work to do in the container for last mod time, no artifacts inside it.")
		return time.Time{}, nil
	}
	cont, err := d.makeDummyContainerToGetAtImage(img)
	if err != nil {
		return time.Time{}, err
	}
	err = d.client.StartContainer(cont, &docker.HostConfig{})
	if err != nil {
		return time.Time{}, err
	}
	//walk each artifact, getting it from the container, skipping sources
	best := time.Time{}
	for _, a := range artifacts {
		_, found := realPathSource[a.SourcePath]
		if found {
			continue
		}
		//pull it from container
		buf := new(bytes.Buffer)
		flog.Debugf("copying from container %s. Resource %s to %s", cont, a.SourcePath, a.DestinationDir)

		err = d.client.CopyFromContainer(docker.CopyFromContainerOptions{
			OutputStream: buf,
			Container:    cont,
			Resource:     a.SourcePath,
		})
		if err != nil {
			return time.Time{}, err
		}
		//var out bytes.Buffer
		r := bytes.NewReader(buf.Bytes())
		tr := tar.NewReader(r)
		for {
			entry, err := tr.Next()
			if err == io.EOF {
				break
			}
			if err != nil {
				return time.Time{}, err
			}
			flog.Debugf("read file from container: %s, %v", entry.Name, entry.ModTime)
			if !entry.FileInfo().IsDir() {
				if entry.ModTime.After(best) {
					best = entry.ModTime
				}
			}
		}
	}
	return best, nil
}

func (d *dockerCli) CmdCopy(realPathSource map[string]string, imgSrc string, imgDest string,
	artifacts []*CopyArtifact, resultTag string) error {
	cont, err := d.makeDummyContainerToGetAtImage(imgSrc)
	if err != nil {
		return err
	}

	if len(realPathSource) != len(artifacts) {
		flog.Debugln("starting container because we need to retrieve artifacts from it")
		//don't bother starting the container untless there is something we need from it
		err = d.client.StartContainer(cont, &docker.HostConfig{})
		if err != nil {
			return err
		}
	} else {
		flog.Debugln("all artifacts found in source tree, not starting container")
	}

	dockerFile := new(bytes.Buffer)
	resulTarball := new(bytes.Buffer)
	tw := tar.NewWriter(resulTarball)

	dockerFile.WriteString(fmt.Sprintf("FROM %s\n", imgDest))

	//walk each artifact, potentially getting it from the container
	for _, a := range artifacts {
		truePath, found := realPathSource[a.SourcePath]
		if found {
			isFile, err := d.writeFullFile(tw, truePath, a.SourcePath)
			if err != nil {
				return err
			}
			//kinda hacky: we use a.SourcePath as the name *inside* the tarball so we can get the
			//directory name right on the final output
			flog.Debugf("COPY %s TO %s.", a.SourcePath, a.DestinationDir)
			dockerFile.WriteString(fmt.Sprintf("COPY %s %s\n", a.SourcePath, a.DestinationDir))
			if !isFile {
				if err := d.tarball(truePath, a.SourcePath, tw); err != nil {
					return err
				}
			}
		} else {
			//pull it from container
			buf := new(bytes.Buffer)
			err = d.client.CopyFromContainer(docker.CopyFromContainerOptions{
				OutputStream: buf,
				Container:    cont,
				Resource:     a.SourcePath,
			})
			if err != nil {
				return err
			}
			//var out bytes.Buffer
			r := bytes.NewReader(buf.Bytes())
			tr := tar.NewReader(r)
			for {
				entry, err := tr.Next()
				if err == io.EOF {
					break
				}
				if err != nil {
					return err
				}
				flog.Debugf("read file from container: %s", entry.Name)
				if !entry.FileInfo().IsDir() {
					dockerFile.WriteString(fmt.Sprintf("COPY %s %s\n", entry.Name, a.DestinationDir+"/"+entry.Name))
					if err := tw.WriteHeader(entry); err != nil {
						return err
					}
					if _, err := io.Copy(tw, tr); err != nil {
						return err
					}
				}
			}
		}
	}

	hdr := &tar.Header{
		Name: "Dockerfile",
		Size: int64(dockerFile.Len()),
	}
	if err := tw.WriteHeader(hdr); err != nil {
		return err
	}
	if _, err := io.Copy(tw, dockerFile); err != nil {
		return err
	}
	if err := tw.Close(); err != nil {
		return err
	}

	opts := docker.BuildImageOptions{
		Name:           resultTag,
		InputStream:    resulTarball,
		OutputStream:   os.Stdout,
		RmTmpContainer: true,
		SuppressOutput: false,
		NoCache:        true,
	}

	flog.Debugf("[docker cmd] Building image. Name: %s", opts.Name)

	if err := d.client.BuildImage(opts); err != nil {
		return err
	}

	return nil
}

func (d *dockerCli) CmdBuild(config *BuildConfig, pathToDir string, tag string) error {

	//build tarball
	out := new(bytes.Buffer)
	tw := tar.NewWriter(out)
	err := d.tarball(pathToDir, "", tw)
	if err != nil {
		return err
	}
	if err := tw.Close(); err != nil {
		return err
	}
	opts := docker.BuildImageOptions{
		Name:           tag,
		InputStream:    bytes.NewBuffer(out.Bytes()),
		OutputStream:   os.Stdout,
		RmTmpContainer: config.RemoveTemporaryContainer,
		SuppressOutput: false,
		NoCache:        config.NoCache,
	}

	flog.Debugf("[docker cmd] Building image. Name: %s", opts.Name)
	if err := d.client.BuildImage(opts); err != nil {
		return err
	}
	return nil
}

func (c *dockerCli) InspectImage(n string) (InspectedImage, error) {
	i, err := c.client.InspectImage(n)
	if err != nil {
		return nil, err
	}

	return &imageInspect{
		wrapped: i,
	}, nil
}

func (c *dockerCli) InspectContainer(n string) (InspectedContainer, error) {
	i, err := c.client.InspectContainer(n)
	if err != nil {
		return nil, err
	}
	return &contInspect{
		wrapped: i,
	}, nil
}

// TargetsStatus returns a text report of the given targets
func (c *dockerCli) TargetsStatus(targets []string) string {
	timeFormat := "01/02/06-03:04PM"
	containers := c.targetsContainers(targets)
	images := c.targetsImages(targets)
	info := fmt.Sprintf("%-25s | %-31s | %-31s - %-28s - Ports\n", "Target", "Image", "Container", "Status")
	for _, target := range targets {
		img, found := images[target]
		if !found {
			info += fmt.Sprintf("%-25s | No Image found                  | ", target)
		} else {
			ts := time.Unix(img.Created, 0).Format(timeFormat)
			info += fmt.Sprintf("%-25s | %s (%s) | ", target, img.ID[:12], ts)
		}
		cont, found := containers[target]
		if !found {
			info += "No container found\n"
		} else {
			ts := time.Unix(cont.Created, 0).Format(timeFormat)
			ports := []int64{}
			for _, p := range cont.Ports {
				ports = append(ports, p.PrivatePort)
			}
			info += fmt.Sprintf("%s (%s) - %-28s - %v\n", cont.ID[:12], ts, cont.Status, ports)
		}
	}
	return info
}

func (c *dockerCli) TargetsStop(targets []string) {
	containers := c.targetsContainers(targets)
	for _, t := range targets {
		if con, ok := containers[t]; ok {
			fmt.Println(t)
			err := c.CmdStop(con.ID)
			if err != nil {
				fmt.Print(err)
			}
		}
	}
}

func (c *dockerCli) TargetsDrop(targets []string) {
	containers := c.targetsContainers(targets)
	for _, t := range targets {
		if con, ok := containers[t]; ok {
			fmt.Println(t)
			err := c.CmdStop(con.ID)
			if err != nil {
				fmt.Print(err)
			}
			err = c.CmdRmContainer(con.ID)
			if err != nil {
				fmt.Print(err)
			}
		}
	}
}

func (c *dockerCli) TargetsWipe(targets []string) {
	c.TargetsDrop(targets)
	images := c.targetsImages(targets)
	for _, t := range targets {
		if i, ok := images[t]; ok {
			fmt.Println(t)
			err := c.CmdRmImage(i.ID)
			if err != nil {
				fmt.Print(err)
			}
		}
	}
}

// targetsContainers returns containers matching the target names, keyed by target name
func (c *dockerCli) targetsContainers(targets []string) map[string]docker.APIContainers {
	opts := docker.ListContainersOptions{
		All: true,
	}
	ctns, _ := c.client.ListContainers(opts)
	containers := map[string]docker.APIContainers{}
	for _, c := range ctns {
		if contains(targets, c.Image) {
			containers[c.Image] = c
		}
	}
	return containers
}

// targetsImages returns images matching the target names, keyed by target name
func (c *dockerCli) targetsImages(targets []string) map[string]docker.APIImages {
	imgs, _ := c.client.ListImages(true)
	images := map[string]docker.APIImages{}
	for _, c := range imgs {
		if len(c.RepoTags) > 0 && contains(targets, c.RepoTags[0]) {
			images[c.RepoTags[0]] = c
		}
	}
	return images
}

//Wrappers for getting inspections
func (i *imageInspect) CreatedTime() time.Time {
	return i.wrapped.Created
}

func (i *imageInspect) ID() string {
	return i.wrapped.ID
}

func (i *imageInspect) ContainerID() string {
	return i.wrapped.Container
}

func (c *contInspect) CreatedTime() time.Time {
	return c.wrapped.Created
}

func (c *contInspect) Running() bool {
	return c.wrapped.State.Running
}

func (c *contInspect) ContainerName() string {
	return c.wrapped.Name
}

func (c *contInspect) ExitStatus() int {
	return c.wrapped.State.ExitCode
}<|MERGE_RESOLUTION|>--- conflicted
+++ resolved
@@ -200,17 +200,10 @@
 	}
 	host.PortBindings = convertedMap
 
-<<<<<<< HEAD
+	host.Privileged = runconf.Privileged
+
 	cmd := strings.Trim(fmt.Sprint(s), "[]")
 	flog.Debugf("[docker cmd] %s %s %s\n", fordebug.String(), config.Image, cmd)
-=======
-	host.Privileged = runconf.Privileged
-
-	if d.showDocker {
-		fmt.Printf("[docker cmd] Starting container %s (%s). Binds: %v . Ports: %v, Privileged: %v\n",
-			cont.Name, cont.ID, host.Binds, host.PortBindings, host.Privileged)
-	}
->>>>>>> 031f60d7
 
 	err = d.client.StartContainer(cont.ID, host)
 	if err != nil {
@@ -268,28 +261,16 @@
 }
 
 func (d *dockerCli) CmdStop(contID string) error {
-<<<<<<< HEAD
-=======
-	fmt.Printf("Stopping container : %s\n", contID)
->>>>>>> 031f60d7
 	return d.client.StopContainer(contID, 10)
 }
 
 func (d *dockerCli) CmdRmImage(imgID string) error {
-<<<<<<< HEAD
 	flog.Debugf("Removing image %s\n", imgID)
-=======
-	fmt.Printf("Removing image : %s\n", imgID)
->>>>>>> 031f60d7
 	return d.client.RemoveImage(imgID)
 }
 
 func (d *dockerCli) CmdRmContainer(contID string) error {
-<<<<<<< HEAD
 	flog.Debugf("removing container %s\n", contID)
-=======
-	fmt.Printf("Removing container : %s\n", contID)
->>>>>>> 031f60d7
 	opts := docker.RemoveContainerOptions{
 		ID: contID,
 	}
