package io

import (
	"archive/tar"
	"bytes"
	"fmt"
	"io"
	"io/ioutil"
	"os"
	"path/filepath"
	"strings"
	"time"

	"github.com/fsouza/go-dockerclient"
)

//hide the docker client side types
type imageInspect struct {
	wrapped *docker.Image
}

//hide the docker client side types
type contInspect struct {
	wrapped *docker.Container
}

type Port string
type PortBinding struct {
	HostIp   string
	HostPort string
}

type RunConfig struct {
	Image      string
	Attach     bool
	Volumes    map[string]string
	Ports      map[Port][]PortBinding
	Links      map[string]string
	WaitOutput bool
}

type TagInfo struct {
	Repository string
	Tag        string
}

type BuildConfig struct {
	NoCache                  bool
	RemoveTemporaryContainer bool
}

type CopyArtifact struct {
	SourcePath, DestinationDir string
}

type DockerCli interface {
	CmdRun(*RunConfig, ...string) (*bytes.Buffer, string, error)
	CmdTag(string, bool, *TagInfo) error
	CmdCommit(string, *TagInfo) (string, error)
	CmdBuild(*BuildConfig, string, string) error
	//Copy actually does two different things: copies artifacts from the source tree into a tarball
	//or copies artifacts from a container (given here as an image) into a tarball.  In both cases
	//the resulting tarball is sent to the docker server for a build.
	CmdCopy(map[string]string, string, string, []*CopyArtifact, string) error
	CmdLastModTime(map[string]string, string, []*CopyArtifact) (time.Time, error)
	CmdStop(string) error
	CmdRmContainer(string) error
	CmdRmImage(string) error
	TargetsStatus([]string) string
	TargetsStop([]string)
	TargetsDrop([]string)
	TargetsWipe([]string)
	InspectImage(string) (InspectedImage, error)
	InspectContainer(string) (InspectedContainer, error)
}

type InspectedImage interface {
	CreatedTime() time.Time
	ID() string
	ContainerID() string
}

type InspectedContainer interface {
	Running() bool
	CreatedTime() time.Time
	ContainerName() string
	ExitStatus() int
}

//NewDocker returns a connection to the docker server.  Pickett assumes that
//the DockerCli is "passed in from the outside".
func NewDockerCli() (DockerCli, error) {
	if err := validateDockerHost(); err != nil {
		return nil, err
	}
	return newDockerCli()
}

type dockerCli struct {
	client *docker.Client
}

// newDockerCli builds a new docker interface and returns it. It
// assumes that the DOCKER_HOST env var has already been
// validated.
func newDockerCli() (DockerCli, error) {
	result := &dockerCli{}
	var err error
	result.client, err = docker.NewClient(os.Getenv("DOCKER_HOST"))
	if err != nil {
		return nil, err
	}
	flog.Debugf("[docker cmd] export DOCKER_HOST='%s'", os.Getenv("DOCKER_HOST"))
	return result, nil
}

func (d *dockerCli) createNamedContainer(config *docker.Config) (*docker.Container, error) {
	tries := 0
	ok := false
	var cont *docker.Container
	var err error
	var opts docker.CreateContainerOptions
	for tries < 3 {
		opts.Config = config
		opts.Name = newPhrase()
		flog.Debugf("[docker cmd] Creating container %s from image: %s", opts.Name, opts.Config.Image)

		cont, err = d.client.CreateContainer(opts)
		if err != nil {
			detail, ok := err.(*docker.Error)
			if ok && detail.Status == 409 {
				tries++
				continue
			} else {
				return nil, err
			}
		}
		ok = true
		break
	}
	if !ok {
		opts.Name = "" //fallback
		opts.Name = newPhrase()
		flog.Debugf("[docker cmd] Creating container. Name: %s", opts.Name)

		cont, err = d.client.CreateContainer(opts)
		if err != nil {
			return nil, err
		}
	}
	return cont, nil
}

var EMPTY struct{}

func (d *dockerCli) CmdRun(runconf *RunConfig, s ...string) (*bytes.Buffer, string, error) {
	config := &docker.Config{}
	config.Cmd = s
	config.Image = runconf.Image

	fordebug := new(bytes.Buffer)
	fordebug.WriteString("docker run ")
	cont, err := d.createNamedContainer(config)
	if err != nil {
		return nil, "", err
	}
	host := &docker.HostConfig{}

	//flatten links for consumption by go-dockerclient
	flatLinks := []string{}
	for k, v := range runconf.Links {
		flatLinks = append(flatLinks, fmt.Sprintf("%s:%s", k, v))
		fordebug.WriteString(fmt.Sprintf("-link %s:%s ", k, v))
	}
	host.Links = flatLinks
	host.Binds = []string{}
	for k, v := range runconf.Volumes {
		host.Binds = append(host.Binds, fmt.Sprintf("%s:%s", k, v))
		fordebug.WriteString(fmt.Sprintf("-v %s:%s ", k, v))
	}

	//convert the types of the elements of this map so that *our* clients don't
	//see the inner types
	convertedMap := make(map[docker.Port][]docker.PortBinding)
	for k, v := range runconf.Ports {
		key := docker.Port(k)
		convertedMap[key] = []docker.PortBinding{}
		for _, m := range v {
			convertedMap[key] = append(convertedMap[key],
				docker.PortBinding{HostIp: m.HostIp, HostPort: m.HostPort})
			fordebug.WriteString(fmt.Sprintf("-p %s:%s:%s ", m.HostIp, m.HostPort, m.HostPort))
		}
	}
	host.PortBindings = convertedMap

<<<<<<< HEAD
	if d.showDocker {
		cmd := strings.Trim(fmt.Sprint(s), "[]")
		fmt.Printf("[docker cmd] %s %s %s\n", fordebug.String(), config.Image, cmd)
	}
=======
	flog.Debugf("[docker cmd] Starting container %s . %v", cont.ID, host)
>>>>>>> 88e9c101

	err = d.client.StartContainer(cont.ID, host)
	if err != nil {
		return nil, "", err
	}

	if runconf.Attach {

		if runconf.WaitOutput {
			flog.Warningf("shouldn't use WaitOutput with Attach, ignoring.")
		}

		//These are the right settings if you want to "watch" the output of the command and wait for
		//it to terminate
		err = d.client.AttachToContainer(docker.AttachToContainerOptions{
			Container:    cont.ID,
			OutputStream: os.Stdout,
			ErrorStream:  os.Stderr,
			Logs:         true,
			Stdout:       true,
			Stderr:       true,
			Stream:       true,
		})

		if err != nil {
			return nil, "", err
		}
		return nil, cont.ID, nil
	}

	//wait for result and return a buffer with the output
	if runconf.WaitOutput {
		_, err = d.client.WaitContainer(cont.ID)
		if err != nil {
			return nil, "", err
		}
		out := new(bytes.Buffer)
		err = d.client.AttachToContainer(docker.AttachToContainerOptions{
			Container:    cont.ID,
			OutputStream: out,
			ErrorStream:  out,
			Logs:         true,
			Stdout:       true,
			Stderr:       true,
		})
		if err != nil {
			return nil, "", err
		}

		return out, cont.ID, nil
	}

	//just start it and return with the id
	return nil, cont.ID, nil
}

func (d *dockerCli) CmdStop(contID string) error {
<<<<<<< HEAD
=======
	flog.Infof("TRYING TO STOP CONTAINER %s", contID)
>>>>>>> 88e9c101
	return d.client.StopContainer(contID, 10)
}

func (d *dockerCli) CmdRmImage(imgID string) error {
	fmt.Printf("TRYING TO REMOVE IMAGE %s\n", imgID)
	return d.client.RemoveImage(imgID)
}

func (d *dockerCli) CmdRmContainer(contID string) error {
	fmt.Printf("TRYING TO REMOVE CONTAINER %s\n", contID)
	opts := docker.RemoveContainerOptions{
		ID: contID,
	}
	return d.client.RemoveContainer(opts)
}

func (d *dockerCli) CmdTag(image string, force bool, info *TagInfo) error {

	if d.showDocker {
		fmt.Printf("[docker cmd] Tagging image %s as %s:%s\n", image, info.Repository, info.Tag)
	}

	return d.client.TagImage(image, docker.TagImageOptions{
		Force: force,
		Tag:   info.Tag,
		Repo:  info.Repository,
	})
}

func (d *dockerCli) CmdCommit(containerId string, info *TagInfo) (string, error) {
	opts := docker.CommitContainerOptions{
		Container: containerId,
	}
	if info != nil {
		opts.Tag = info.Tag
		opts.Repository = info.Repository
	}

<<<<<<< HEAD
=======
	flog.Debugf("[docker cmd] Commit of container. Options: Container: %s, Tag: %s, %Repo: %s", opts.Container, opts.Tag, opts.Repository)

>>>>>>> 88e9c101
	image, err := d.client.CommitContainer(opts)
	if err != nil {
		return "", err
	}

	if d.showDocker {
		fmt.Printf("[docker cmd] Commit of container %s AS image %s\n", opts.Container, image.ID)
	}

	return image.ID, nil
}

func (d *dockerCli) tarball(pathToDir string, localName string, tw *tar.Writer) error {
	flog.Debugf("tarball construction in '%s' (as '%s')", pathToDir, localName)
	dir, err := os.Open(pathToDir)
	if err != nil {
		return err
	}
	info, err := dir.Stat()
	if err != nil {
		return err
	}
	if !info.IsDir() {
		return fmt.Errorf("expected %s to be a directory!", dir)
	}
	names, err := dir.Readdirnames(0)
	if err != nil {
		return err
	}
	for _, name := range names {
		path := filepath.Join(pathToDir, name)
		lname := filepath.Join(localName, name)
		isFile, err := d.writeFullFile(tw, path, lname)
		if err != nil {
			return err
		}
		if !isFile {
			err := d.tarball(path, filepath.Join(localName, name), tw)
			if err != nil {
				return err
			}
			continue
		}
	}
	return nil
}

func (d *dockerCli) writeFullFile(tw *tar.Writer, path string, localName string) (bool, error) {
	info, err := os.Stat(path)
	if err != nil {
		return false, err
	}
	if info.IsDir() {
		return false, nil
	}

	//now we are sure it's a file
	hdr := &tar.Header{
		Name:    localName,
		Size:    info.Size(),
		Mode:    int64(info.Mode()),
		ModTime: info.ModTime(),
	}

	if err := tw.WriteHeader(hdr); err != nil {
		return false, err
	}
	fp, err := os.Open(path)
	if err != nil {
		return false, err
	}
	content, err := ioutil.ReadAll(fp)
	if err != nil {
		return false, err
	}
	if _, err := tw.Write(content); err != nil {
		return false, err
	}
	flog.Debugf("added %s as %s to tarball", path, localName)
	return true, nil
}

//XXX is it safe to use /bin/true?
func (d *dockerCli) makeDummyContainerToGetAtImage(img string) (string, error) {
	cont, err := d.client.CreateContainer(docker.CreateContainerOptions{
		Config: &docker.Config{
			Image:      img,
			Entrypoint: []string{"/bin/true"},
		},
	})
	if err != nil {
		return "", err
	}
	return cont.ID, nil
}

func (d *dockerCli) CmdLastModTime(realPathSource map[string]string, img string,
	artifacts []*CopyArtifact) (time.Time, error) {
	if len(realPathSource) == len(artifacts) {
		flog.Debugln("no work to do in the container for last mod time, no artifacts inside it.")
		return time.Time{}, nil
	}
	cont, err := d.makeDummyContainerToGetAtImage(img)
	if err != nil {
		return time.Time{}, err
	}
	err = d.client.StartContainer(cont, &docker.HostConfig{})
	if err != nil {
		return time.Time{}, err
	}
	//walk each artifact, getting it from the container, skipping sources
	best := time.Time{}
	for _, a := range artifacts {
		_, found := realPathSource[a.SourcePath]
		if found {
			continue
		}
		//pull it from container
		buf := new(bytes.Buffer)
		flog.Debugf("copying from container %s. Resource %s to %s", cont, a.SourcePath, a.DestinationDir)

		err = d.client.CopyFromContainer(docker.CopyFromContainerOptions{
			OutputStream: buf,
			Container:    cont,
			Resource:     a.SourcePath,
		})
		if err != nil {
			return time.Time{}, err
		}
		//var out bytes.Buffer
		r := bytes.NewReader(buf.Bytes())
		tr := tar.NewReader(r)
		for {
			entry, err := tr.Next()
			if err == io.EOF {
				break
			}
			if err != nil {
				return time.Time{}, err
			}
			flog.Debugf("read file from container: %s, %v", entry.Name, entry.ModTime)
			if !entry.FileInfo().IsDir() {
				if entry.ModTime.After(best) {
					best = entry.ModTime
				}
			}
		}
	}
	return best, nil
}

func (d *dockerCli) CmdCopy(realPathSource map[string]string, imgSrc string, imgDest string,
	artifacts []*CopyArtifact, resultTag string) error {
	cont, err := d.makeDummyContainerToGetAtImage(imgSrc)
	if err != nil {
		return err
	}

	if len(realPathSource) != len(artifacts) {
		flog.Debugln("starting container because we need to retrieve artifacts from it")
		//don't bother starting the container untless there is something we need from it
		err = d.client.StartContainer(cont, &docker.HostConfig{})
		if err != nil {
			return err
		}
	} else {
		flog.Debugln("all artifacts found in source tree, not starting container")
	}

	dockerFile := new(bytes.Buffer)
	resulTarball := new(bytes.Buffer)
	tw := tar.NewWriter(resulTarball)

	dockerFile.WriteString(fmt.Sprintf("FROM %s\n", imgDest))

	//walk each artifact, potentially getting it from the container
	for _, a := range artifacts {
		truePath, found := realPathSource[a.SourcePath]
		if found {
			isFile, err := d.writeFullFile(tw, truePath, a.SourcePath)
			if err != nil {
				return err
			}
			//kinda hacky: we use a.SourcePath as the name *inside* the tarball so we can get the
			//directory name right on the final output
			flog.Debugf("COPY %s TO %s.", a.SourcePath, a.DestinationDir)
			dockerFile.WriteString(fmt.Sprintf("COPY %s %s\n", a.SourcePath, a.DestinationDir))
			if !isFile {
				if err := d.tarball(truePath, a.SourcePath, tw); err != nil {
					return err
				}
			}
		} else {
			//pull it from container
			buf := new(bytes.Buffer)
			err = d.client.CopyFromContainer(docker.CopyFromContainerOptions{
				OutputStream: buf,
				Container:    cont,
				Resource:     a.SourcePath,
			})
			if err != nil {
				return err
			}
			//var out bytes.Buffer
			r := bytes.NewReader(buf.Bytes())
			tr := tar.NewReader(r)
			for {
				entry, err := tr.Next()
				if err == io.EOF {
					break
				}
				if err != nil {
					return err
				}
				flog.Debugf("read file from container: %s", entry.Name)
				if !entry.FileInfo().IsDir() {
					dockerFile.WriteString(fmt.Sprintf("COPY %s %s\n", entry.Name, a.DestinationDir+"/"+entry.Name))
					if err := tw.WriteHeader(entry); err != nil {
						return err
					}
					if _, err := io.Copy(tw, tr); err != nil {
						return err
					}
				}
			}
		}
	}

	hdr := &tar.Header{
		Name: "Dockerfile",
		Size: int64(dockerFile.Len()),
	}
	if err := tw.WriteHeader(hdr); err != nil {
		return err
	}
	if _, err := io.Copy(tw, dockerFile); err != nil {
		return err
	}
	if err := tw.Close(); err != nil {
		return err
	}

	opts := docker.BuildImageOptions{
		Name:           resultTag,
		InputStream:    resulTarball,
		OutputStream:   os.Stdout,
		RmTmpContainer: true,
		SuppressOutput: false,
		NoCache:        true,
	}

	flog.Debugf("[docker cmd] Building image. Name: %s", opts.Name)

	if err := d.client.BuildImage(opts); err != nil {
		return err
	}

	return nil
}

func (d *dockerCli) CmdBuild(config *BuildConfig, pathToDir string, tag string) error {

	//build tarball
	out := new(bytes.Buffer)
	tw := tar.NewWriter(out)
	err := d.tarball(pathToDir, "", tw)
	if err != nil {
		return err
	}
	if err := tw.Close(); err != nil {
		return err
	}
	opts := docker.BuildImageOptions{
		Name:           tag,
		InputStream:    bytes.NewBuffer(out.Bytes()),
		OutputStream:   os.Stdout,
		RmTmpContainer: config.RemoveTemporaryContainer,
		SuppressOutput: false,
		NoCache:        config.NoCache,
	}

	flog.Debugf("[docker cmd] Building image. Name: %s", opts.Name)
	if err := d.client.BuildImage(opts); err != nil {
		return err
	}
	return nil
}

func (c *dockerCli) InspectImage(n string) (InspectedImage, error) {
	i, err := c.client.InspectImage(n)
	if err != nil {
		return nil, err
	}

	return &imageInspect{
		wrapped: i,
	}, nil
}

func (c *dockerCli) InspectContainer(n string) (InspectedContainer, error) {
	i, err := c.client.InspectContainer(n)
	if err != nil {
		return nil, err
	}
	return &contInspect{
		wrapped: i,
	}, nil
}

// TargetsStatus returns a text report of the given targets
func (c *dockerCli) TargetsStatus(targets []string) string {
	timeFormat := "01/02/06-03:04PM"
	containers := c.targetsContainers(targets)
	images := c.targetsImages(targets)
	info := fmt.Sprintf("%-25s | %-31s | %-31s - %-28s - Ports\n", "Target", "Image", "Container", "Status")
	for _, target := range targets {
		img, found := images[target]
		if !found {
			info += fmt.Sprintf("%-25s | No Image found                  | ", target)
		} else {
			ts := time.Unix(img.Created, 0).Format(timeFormat)
			info += fmt.Sprintf("%-25s | %s (%s) | ", target, img.ID[:12], ts)
		}
		cont, found := containers[target]
		if !found {
			info += "No container found.\n"
		} else {
			ts := time.Unix(cont.Created, 0).Format(timeFormat)
			ports := []int64{}
			for _, p := range cont.Ports {
				ports = append(ports, p.PrivatePort)
			}
			info += fmt.Sprintf("%s (%s) - %-28s - %v\n", cont.ID[:12], ts, cont.Status, ports)
		}
	}
	return info
}

func (c *dockerCli) TargetsStop(targets []string) {
	containers := c.targetsContainers(targets)
	for _, t := range targets {
		if con, ok := containers[t]; ok {
			err := c.CmdStop(con.ID)
			if err != nil {
				fmt.Print(err)
			}
		}
	}
}

func (c *dockerCli) TargetsDrop(targets []string) {
	containers := c.targetsContainers(targets)
	for _, t := range targets {
		if con, ok := containers[t]; ok {
			err := c.CmdStop(con.ID)
			if err != nil {
				fmt.Print(err)
			}
			err = c.CmdRmContainer(con.ID)
			if err != nil {
				fmt.Print(err)
			}
		}
	}
}

func (c *dockerCli) TargetsWipe(targets []string) {
	c.TargetsDrop(targets)
	images := c.targetsImages(targets)
	for _, t := range targets {
		if i, ok := images[t]; ok {
			err := c.CmdRmImage(i.ID)
			if err != nil {
				fmt.Print(err)
			}
		}
	}
}

// targetsContainers returns containers matching the target names, keyed by target name
func (c *dockerCli) targetsContainers(targets []string) map[string]docker.APIContainers {
	opts := docker.ListContainersOptions{
		All: true,
	}
	ctns, _ := c.client.ListContainers(opts)
	containers := map[string]docker.APIContainers{}
	for _, c := range ctns {
		if contains(targets, c.Image) {
			containers[c.Image] = c
		}
	}
	return containers
}

// targetsImages returns images matching the target names, keyed by target name
func (c *dockerCli) targetsImages(targets []string) map[string]docker.APIImages {
	imgs, _ := c.client.ListImages(true)
	images := map[string]docker.APIImages{}
	for _, c := range imgs {
		if len(c.RepoTags) > 0 && contains(targets, c.RepoTags[0]) {
			images[c.RepoTags[0]] = c
		}
	}
	return images
}

//Wrappers for getting inspections
func (i *imageInspect) CreatedTime() time.Time {
	return i.wrapped.Created
}

func (i *imageInspect) ID() string {
	return i.wrapped.ID
}

func (i *imageInspect) ContainerID() string {
	return i.wrapped.Container
}

func (c *contInspect) CreatedTime() time.Time {
	return c.wrapped.Created
}

func (c *contInspect) Running() bool {
	return c.wrapped.State.Running
}

func (c *contInspect) ContainerName() string {
	return c.wrapped.Name
}

func (c *contInspect) ExitStatus() int {
	return c.wrapped.State.ExitCode
}<|MERGE_RESOLUTION|>--- conflicted
+++ resolved
@@ -193,14 +193,8 @@
 	}
 	host.PortBindings = convertedMap
 
-<<<<<<< HEAD
-	if d.showDocker {
-		cmd := strings.Trim(fmt.Sprint(s), "[]")
-		fmt.Printf("[docker cmd] %s %s %s\n", fordebug.String(), config.Image, cmd)
-	}
-=======
-	flog.Debugf("[docker cmd] Starting container %s . %v", cont.ID, host)
->>>>>>> 88e9c101
+	cmd := strings.Trim(fmt.Sprint(s), "[]")
+	flog.Debugf("[docker cmd] %s %s %s\n", fordebug.String(), config.Image, cmd)
 
 	err = d.client.StartContainer(cont.ID, host)
 	if err != nil {
@@ -258,20 +252,16 @@
 }
 
 func (d *dockerCli) CmdStop(contID string) error {
-<<<<<<< HEAD
-=======
-	flog.Infof("TRYING TO STOP CONTAINER %s", contID)
->>>>>>> 88e9c101
 	return d.client.StopContainer(contID, 10)
 }
 
 func (d *dockerCli) CmdRmImage(imgID string) error {
-	fmt.Printf("TRYING TO REMOVE IMAGE %s\n", imgID)
+	flog.Debugf("Removing image %s\n", imgID)
 	return d.client.RemoveImage(imgID)
 }
 
 func (d *dockerCli) CmdRmContainer(contID string) error {
-	fmt.Printf("TRYING TO REMOVE CONTAINER %s\n", contID)
+	flog.Debugf("removing container %s\n", contID)
 	opts := docker.RemoveContainerOptions{
 		ID: contID,
 	}
@@ -280,9 +270,7 @@
 
 func (d *dockerCli) CmdTag(image string, force bool, info *TagInfo) error {
 
-	if d.showDocker {
-		fmt.Printf("[docker cmd] Tagging image %s as %s:%s\n", image, info.Repository, info.Tag)
-	}
+	flog.Debugf("[docker cmd] Tagging image %s as %s:%s\n", image, info.Repository, info.Tag)
 
 	return d.client.TagImage(image, docker.TagImageOptions{
 		Force: force,
@@ -300,18 +288,11 @@
 		opts.Repository = info.Repository
 	}
 
-<<<<<<< HEAD
-=======
 	flog.Debugf("[docker cmd] Commit of container. Options: Container: %s, Tag: %s, %Repo: %s", opts.Container, opts.Tag, opts.Repository)
 
->>>>>>> 88e9c101
 	image, err := d.client.CommitContainer(opts)
 	if err != nil {
 		return "", err
-	}
-
-	if d.showDocker {
-		fmt.Printf("[docker cmd] Commit of container %s AS image %s\n", opts.Container, image.ID)
 	}
 
 	return image.ID, nil
