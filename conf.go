--- conflicted
+++ resolved
@@ -60,12 +60,9 @@
 	Policy       string
 	Expose       map[string]int
 	CommitOnExit map[string]string
-<<<<<<< HEAD
 	Instances    int
-=======
 	Devices      map[string]string
 	Privileged   bool
->>>>>>> 031f60d7
 }
 
 type BuildOpts struct {
