--- conflicted
+++ resolved
@@ -53,19 +53,6 @@
 }
 
 type TopologyEntry struct {
-<<<<<<< HEAD
-	Name         string
-	RunIn        string
-	EntryPoint   []string
-	Consumes     []string
-	Policy       string
-	Expose       map[string]int
-	CommitOnExit map[string]string
-	Instances    int
-	Devices      map[string]string
-	Privileged   bool
-	WaitFor      bool
-=======
 	Name       string
 	RunIn      string
 	EntryPoint []string
@@ -75,7 +62,7 @@
 	Instances  int
 	Devices    map[string]string
 	Privileged bool
->>>>>>> 72945ecf
+	WaitFor    bool
 }
 
 type BuildOpts struct {
@@ -226,11 +213,7 @@
 }
 
 // Execute is called by the "main()" of the pickett program to run a "target".
-<<<<<<< HEAD
-func (c *Config) Execute(name string) (int, error) {
-=======
-func (c *Config) Execute(name string, vol *runVolumeSpec) error {
->>>>>>> 72945ecf
+func (c *Config) Execute(name string, vol *runVolumeSpec) (int, error) {
 	pair := strings.Split(strings.Trim(name, " \n"), ".")
 	if len(pair) != 2 {
 		return 1, fmt.Errorf("unable to understand '%s', expect something like 'foo.bar'", name)
@@ -253,14 +236,9 @@
 
 	exitStatus := 0
 	for i := 0; i < info.instances; i++ {
-<<<<<<< HEAD
 		// wait on the last instance only, in case many are specificed.
 		wait := info.runner.waitFor() && i == info.instances-1
-		p, err := info.runner.run(wait, c, pair[0], i)
-=======
-		// XXXJDH: make the assumption that instanced nodes never want tee'd output (i.e. attaching)
-		_, err := info.runner.run(false, c, pair[0], i, vol)
->>>>>>> 72945ecf
+		p, err := info.runner.run(wait, c, pair[0], i, vol)
 		if err != nil {
 			return 1, err
 		}
