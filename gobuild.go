package pickett

import (
	"fmt"
	"strings"
	"time"
)

// goBuilder has a dependecy between the object to build and the image
// that is used to build it.  This implements the builder interface.
type goBuilder struct {
	runIn    node
	tag      string
	pkgs     []string
	testFile string
	command  string
	probe    string
}

type buildCommand []string

// ood is true if we are older than our build in container.  We are also out of date
// if source has changed.
func (g *goBuilder) ood(conf *Config) (time.Time, bool, error) {
	t, err := tagToTime(g.tag, conf.cli)
	if err != nil {
		return time.Time{}, true, err
	}
	if t.IsZero() {
		fmt.Printf("[pickett] Building %s, tag not found.\n", g.tag)
		return time.Time{}, true, nil
	}
	if t.Before(g.runIn.time()) {
		fmt.Printf("[pickett] Building %s, out of date with respect to '%s'.\n", g.tag, g.runIn.name())
		return time.Time{}, true, nil
	}

	//This is here to support godeps.
	if g.testFile != "" {
		f, err := conf.helper.OpenFileRelative(g.testFile)
		if err != nil {
			return time.Time{}, true, err
		}
		info, err := f.Stat()
		if err != nil {
			return time.Time{}, true, err
		}
		conf.helper.Debug("mod time of %s is %v", g.testFile, info.ModTime())
		if t.Before(info.ModTime()) {
			return info.ModTime(), true, nil
		}
		fmt.Printf("[pickett] '%s' is up to date with respect to %s\n.", g.tag, g.testFile)
		return t, false, nil
	}

	/// this case tests the go source code with a sequence of probes

	//we need to do this to test our source code for OOD
	sequence, err := g.formBuildCommand(conf, true)
	if err != nil {
		return time.Time{}, true, err
	}
	for i, seq := range sequence {
		unpacked := []string(seq)
		if err := conf.cli.CmdRun(false, unpacked...); err != nil {
			return time.Time{}, true, err
		}
		if !conf.cli.EmptyOutput(true) {
			fmt.Printf("[pickett] Building %s, out of date with respect to source in %s.\n", g.tag, g.pkgs[i])
			return time.Time{}, true, nil
		}
	}

	fmt.Printf("[pickett] '%s' is up to date with respect to its source code.\n", g.tag)
	return t, false, nil
}

//formBuildCommand is a helper for forming the sequence of build-related commands to
//either probe for code out of date or build it.
func (g *goBuilder) formBuildCommand(conf *Config, dontExecute bool) ([]buildCommand, error) {
	result := []buildCommand{}

	baseArgs := []string{}
	if conf.CodeVolume.Directory != "" {
		dir := conf.helper.DirectoryRelative(conf.CodeVolume.Directory)
		mapped := dir
		if conf.vbox.NeedPathTranslation() {
			var err error
			mapped, err = conf.vbox.CodeVolumeToVboxPath(dir)
			if err != nil {
				return nil, err
			}
		}
		baseArgs = append(baseArgs, "-v", mapped+":"+conf.CodeVolume.MountedAt)
	}
	var baseCmd []string
	if dontExecute {
		baseCmd = strings.Split(strings.Trim(g.probe, " \n"), " ")
	} else {
		baseCmd = strings.Split(strings.Trim(g.command, " \n"), " ")
	}
	strCmd := strings.Trim(fmt.Sprint(baseCmd), "[]")
	for _, p := range g.pkgs {
		cmd := fmt.Sprintf("%s %s %s", g.runIn.name(), strCmd, p)
		cmdArgs := append(baseArgs, strings.Split(cmd, " ")...)
		result = append(result, buildCommand(cmdArgs))
	}
	return result, nil
}

//build does the work of actually building go source code.
func (g *goBuilder) build(conf *Config) (time.Time, error) {

	sequence, err := g.formBuildCommand(conf, false)
	if err != nil {
		return time.Time{}, err
	}
	for _, seq := range sequence {
		unpacked := []string(seq)
		err := conf.cli.CmdRun(true, unpacked...)
		if err != nil {
			conf.cli.DumpErrOutput()
			return time.Time{}, err
		}
	}
	err = conf.cli.CmdPs("-q", "-l")
	if err != nil {
<<<<<<< HEAD
		return time.Time{}, fmt.Errorf("failed trying to ps (%s): %v", b.tag, err)
=======
		return time.Time{}, errors.New(fmt.Sprintf("failed trying to ps (%s): %v", g.tag, err))
>>>>>>> a75d0d2d
	}
	id := conf.cli.LastLineOfStdout()
	//command was ok, we need to tag it now
	err = conf.cli.CmdCommit(id, g.tag)
	if err != nil {
<<<<<<< HEAD
		return time.Time{}, fmt.Errorf("failed trying to commit (%s): %v", b.tag, err)
=======
		return time.Time{}, errors.New(fmt.Sprintf("failed trying to commit (%s): %v", g.tag, err))
>>>>>>> a75d0d2d
	}
	insp, err := conf.cli.DecodeInspect(g.tag)
	if err != nil {
<<<<<<< HEAD
		return time.Time{}, fmt.Errorf("failed trying to inspect (%s): %v", b.tag, err)
=======
		return time.Time{}, errors.New(fmt.Sprintf("failed trying to inspect (%s): %v", g.tag, err))
>>>>>>> a75d0d2d
	}
	return insp.CreatedTime(), nil
}

func (g *goBuilder) in() []node {
	return []node{
		g.runIn,
	}
}<|MERGE_RESOLUTION|>--- conflicted
+++ resolved
@@ -125,29 +125,17 @@
 	}
 	err = conf.cli.CmdPs("-q", "-l")
 	if err != nil {
-<<<<<<< HEAD
-		return time.Time{}, fmt.Errorf("failed trying to ps (%s): %v", b.tag, err)
-=======
-		return time.Time{}, errors.New(fmt.Sprintf("failed trying to ps (%s): %v", g.tag, err))
->>>>>>> a75d0d2d
+		return time.Time{}, fmt.Errorf("failed trying to ps (%s): %v", g.tag, err)
 	}
 	id := conf.cli.LastLineOfStdout()
 	//command was ok, we need to tag it now
 	err = conf.cli.CmdCommit(id, g.tag)
 	if err != nil {
-<<<<<<< HEAD
-		return time.Time{}, fmt.Errorf("failed trying to commit (%s): %v", b.tag, err)
-=======
-		return time.Time{}, errors.New(fmt.Sprintf("failed trying to commit (%s): %v", g.tag, err))
->>>>>>> a75d0d2d
+		return time.Time{}, fmt.Errorf("failed trying to commit (%s): %v", g.tag, err)
 	}
 	insp, err := conf.cli.DecodeInspect(g.tag)
 	if err != nil {
-<<<<<<< HEAD
-		return time.Time{}, fmt.Errorf("failed trying to inspect (%s): %v", b.tag, err)
-=======
-		return time.Time{}, errors.New(fmt.Sprintf("failed trying to inspect (%s): %v", g.tag, err))
->>>>>>> a75d0d2d
+		return time.Time{}, fmt.Errorf("failed trying to inspect (%s): %v", g.tag, err)
 	}
 	return insp.CreatedTime(), nil
 }
