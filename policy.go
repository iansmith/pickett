--- conflicted
+++ resolved
@@ -2,9 +2,10 @@
 
 import (
 	"fmt"
-	"github.com/igneous-systems/pickett/io"
 	"path/filepath"
 	"time"
+
+	"github.com/igneous-systems/pickett/io"
 )
 
 // input for a policy to make a decision.  The actual object that could be stopped or started
@@ -197,19 +198,11 @@
 			if err != nil {
 				return err
 			}
-<<<<<<< HEAD
-=======
-			img = conf.cli.LastLineOfStdout()
->>>>>>> 9fce4c62
 			conf.helper.Debug("policy %s, continuing %s from image %s", p, in.r.name(), img)
 			startIt = true
 		} else if p.start == RESTART {
 			img = in.r.imageName()
-<<<<<<< HEAD
 			conf.helper.Debug("policy %s,  %s is not running, restarting from image %s", p, in.r.name(), img)
-=======
-			conf.helper.Debug("policy %s, continuing %s restarting from image %s", p, in.r.name(), img)
->>>>>>> 9fce4c62
 			startIt = true
 		}
 		if startIt {
