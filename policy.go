package pickett

import (
	"fmt"
	"path/filepath"
	"strings"
	"time"

	"github.com/igneous-systems/pickett/io"
)

// input for a policy to make a decision.  The actual object that could be stopped or started
// if the policy chooses to do so is r.
type policyInput struct {
	hasStarted       bool
	containerName    string
	containerStarted time.Time
	isRunning        bool
	r                runner
}

type stopPolicy int
type startPolicy int

const (
	NEVER stopPolicy = iota
	FRESH
	ALWAYS

	DONT startPolicy = iota
	RESTART
	CONTINUE
)

type policy struct {
	startIfNonExistant bool
	rebuildIfOOD       bool
	start              startPolicy
	stop               stopPolicy
}

//defaultPolicy returns a sensibly initialized policy object.
func defaultPolicy() policy {
	return policy{
		startIfNonExistant: true,
		rebuildIfOOD:       true,
		start:              RESTART,
		stop:               FRESH,
	}
}

func formKey(key string, r runner, topoName string, instance int) string {
	return filepath.Join(io.PICKETT_KEYSPACE, key, topoName, r.name(), fmt.Sprint(instance))
}

//start runs the runner in its policyInput and records the docker container name into etcd.
//note that this is the lowest level code that knows about the options to docker and etcd.
//this code is the actual implementation of start.
func (p *policyInput) start(teeOutput bool, image string, topoName string, instance int, links map[string]string, rv *runVolumeSpec, cli io.DockerCli, etcd io.EtcdClient) error {

	vols := make(map[string]string)
	if rv != nil {
		vols[rv.source] = rv.mountAt
	}
	runConfig := &io.RunConfig{
		Image:      image,
		Attach:     teeOutput,
<<<<<<< HEAD
		WaitOutput: teeOutput,
=======
		Volumes:    vols,
		WaitOutput: false,
>>>>>>> 72945ecf
		Links:      links,
		Ports:      p.r.exposed(),
		Devices:    p.r.devices(),
		Privileged: p.r.privileged(),
	}

	args := append(p.r.entryPoint(), topoName, fmt.Sprint(instance))
	_, contId, err := cli.CmdRun(runConfig, args...)
	if err != nil {
		return err
	}
	insp, err := cli.InspectContainer(contId)
	if err != nil {
		return err
	}
	if _, err = etcd.Put(formKey(CONTAINERS, p.r, topoName, instance), insp.ContainerName()); err != nil {
		return err
	}
	if _, err = etcd.Put(formKey(IPS, p.r, topoName, instance), insp.Ip()); err != nil {
		return err
	}
	if _, err = etcd.Put(formKey(PORTS, p.r, topoName, instance), strings.Join(insp.Ports(), " ")); err != nil {
		return err
	}
	p.containerName = insp.ContainerName()
	return nil
}

// stop stops the runner in its policyInput removes the container from etcd.  This is the actual
// implementation of stop.
func (p *policyInput) stop(topoName string, instance int, cli io.DockerCli, etcd io.EtcdClient) error {
	if err := cli.CmdStop(p.containerName); err != nil {
		return err
	}
	if _, err := etcd.Del(formKey(CONTAINERS, p.r, topoName, instance)); err != nil {
		return err
	}
	return nil
}

const (
	CONTAINERS = "containers"
	IPS        = "ips"
	PORTS      = "ports"
)

func (p stopPolicy) String() string {
	switch p {
	case ALWAYS:
		return "ALWAYS"
	case NEVER:
		return "NEVER"
	case FRESH:
		return "FRESH"
	}
	panic("unknown stop policy")
}

func (p startPolicy) String() string {
	switch p {
	case CONTINUE:
		return "CONTINUE"
	case DONT:
		return "DONT"
	case RESTART:
		return "RESTART"
	}
	panic("unknown start policy")
}

func (p policy) String() string {
	init := ""
	if !p.startIfNonExistant {
		init = "DONT INIT "
	}
	stop := fmt.Sprintf("STOP[%s]", p.stop)
	rebuild := ""
	if !p.rebuildIfOOD {
		rebuild = "DONT REBUILD "
	}
	start := fmt.Sprintf("START[%s]", p.start)
	return fmt.Sprintf("%s%s %s%s", init, stop, rebuild, start)
}

//applyPolicy takes a given policy and starts or stops containers as appropriate. teeOutput is
//really a proxy for "the user requested this be started".
func (p policy) appyPolicy(teeOutput bool, in *policyInput, topoName string, instance int, links map[string]string, rv *runVolumeSpec, conf *Config) error {

	//STEP 0: is image OOD?
	ood, err := in.r.imageIsOutOfDate(conf)
	if err != nil {
		return err
	}

	//STEP1: is existing at all? All codepaths inside this branch return.
	if !in.hasStarted {
		if !p.startIfNonExistant {
			flog.Infof("policy %s is not starting service %s", p, in.r.name())
			return nil
		}
		if p.rebuildIfOOD && ood {
			flog.Debugf("policy %s, rebuilding out of date image for '%s'", p, in.r.name())
			if err := in.r.imageBuild(conf); err != nil {
				return err
			}
		}
		flog.Debugf("policy %s, initial start of %s", p, in.r.name())
		return in.start(teeOutput, in.r.imageName(), topoName, instance, links, rv, conf.cli, conf.etcd)
	}
	//STEP2: stop?
	if in.isRunning && ood && p.stop == FRESH {
		flog.Debugf("policy %s, stopping %s (because its out of date)", p, in.r.name())
		err = in.stop(topoName, instance, conf.cli, conf.etcd)
		if err != nil {
			return err
		}
		in.isRunning = false
	} else if in.isRunning && p.stop == ALWAYS {
		flog.Debugf("policy %s, stopping %s because policy is ALWAYS stop", p, in.r.name())
		err = in.stop(topoName, instance, conf.cli, conf.etcd)
		if err != nil {
			return err
		}
		in.isRunning = false
	}
	//STEP3: start?
	if !in.isRunning {
		if ood && p.rebuildIfOOD {
			flog.Debugf("policy %s, rebuilding out of date image for '%s'", p, in.r.name())
			if err := in.r.imageBuild(conf); err != nil {
				return err
			}
		}

		var img string
		startIt := false
		if p.start == CONTINUE {
			//this is the nasty case, need to commit the container and then continue
			//execution from where it was
			img, err := conf.cli.CmdCommit(in.containerName, nil)
			if err != nil {
				return err
			}
			flog.Debugf("policy %s, continuing %s from image %s", p, in.r.name(), img)
			startIt = true
		} else if p.start == RESTART {
			img = in.r.imageName()
			flog.Debugf("policy %s,  %s is not running, restarting from image %s", p, in.r.name(), img)
			startIt = true
		}
		if startIt {
			if err := in.start(teeOutput, img, topoName, instance, links, rv, conf.cli, conf.etcd); err != nil {
				return err
			}
		} else {
			flog.Debugf("policy %s, not starting %s", p, in.r.name())
		}
	} else if teeOutput {
		flog.Infof("policy %s, ignoring %s which is already running", p, in.r.name())
	}
	return nil
}

//createPolicyInput does the work of interrogating etcd and if necessary docker to figure
//out the state of services.  It returns a policyInput suitable for applying policy to.
func createPolicyInput(r runner, topoName string, instance int, conf *Config) (*policyInput, error) {
	key := formKey(CONTAINERS, r, topoName, instance)
	value, present, err := conf.etcd.Get(key)
	if err != nil {
		return nil, err
	}
	result := &policyInput{
		hasStarted:    present,
		containerName: value,
		r:             r,
	}
	if present {
		insp, err := conf.cli.InspectContainer(value)
		if err != nil {
			flog.Debugf("ignoring docker container %s that is AWOL, probably was manually killed... %s", value, err)
			//delete the offending container
			_, err = conf.etcd.Del(formKey(CONTAINERS, r, topoName, instance))
			if err != nil {
				return nil, err
			}
			result.isRunning = false
		} else {
			//we were able to
			result.isRunning = insp.Running()
			result.containerStarted = insp.CreatedTime()
			result.containerName = insp.ContainerName()
		}
	}
	return result, nil
}<|MERGE_RESOLUTION|>--- conflicted
+++ resolved
@@ -65,12 +65,8 @@
 	runConfig := &io.RunConfig{
 		Image:      image,
 		Attach:     teeOutput,
-<<<<<<< HEAD
 		WaitOutput: teeOutput,
-=======
 		Volumes:    vols,
-		WaitOutput: false,
->>>>>>> 72945ecf
 		Links:      links,
 		Ports:      p.r.exposed(),
 		Devices:    p.r.devices(),
